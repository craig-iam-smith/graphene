--- conflicted
+++ resolved
@@ -128,7 +128,6 @@
    }
 }
 
-<<<<<<< HEAD
 void account_statistics_object::pay_fee( share_type core_fee, share_type cashback_vesting_threshold )
 {
    if( core_fee > cashback_vesting_threshold )
@@ -137,23 +136,6 @@
       pending_vested_fees += core_fee;
 }
 
-void account_object::options_type::validate() const
-{
-   auto needed_witnesses = num_witness;
-   auto needed_committee = num_committee;
-
-   for( vote_id_type id : votes )
-      if( id.type() == vote_id_type::witness && needed_witnesses )
-         --needed_witnesses;
-      else if ( id.type() == vote_id_type::committee && needed_committee )
-         --needed_committee;
-
-   FC_ASSERT( needed_witnesses == 0 && needed_committee == 0,
-              "May not specify fewer witnesses or committee members than the number voted for.");
-}
-
-=======
->>>>>>> 3d148152
 set<account_id_type> account_member_index::get_account_members(const account_object& a)const
 {
    set<account_id_type> result;
