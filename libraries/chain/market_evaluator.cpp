/*
 * Copyright (c) 2015 Cryptonomex, Inc., and contributors.
 * All rights reserved.
 *
 * Redistribution and use in source and binary forms, with or without modification, are permitted provided that the following conditions are met:
 *
 * 1. Any modified source or binaries are used only with the BitShares network.
 *
 * 2. Redistributions of source code must retain the above copyright notice, this list of conditions and the following disclaimer.
 *
 * 3. Redistributions in binary form must reproduce the above copyright notice, this list of conditions and the following disclaimer in the documentation and/or other materials provided with the distribution.
 *
 * THIS SOFTWARE IS PROVIDED BY THE COPYRIGHT HOLDERS AND CONTRIBUTORS "AS IS" AND ANY EXPRESS OR IMPLIED WARRANTIES, INCLUDING, BUT NOT LIMITED TO,
 * THE IMPLIED WARRANTIES OF MERCHANTABILITY AND FITNESS FOR A PARTICULAR PURPOSE ARE DISCLAIMED. IN NO EVENT SHALL THE COPYRIGHT HOLDER OR
 * CONTRIBUTORS BE LIABLE FOR ANY DIRECT, INDIRECT, INCIDENTAL, SPECIAL, EXEMPLARY, OR CONSEQUENTIAL DAMAGES (INCLUDING, BUT NOT LIMITED TO,
 * PROCUREMENT OF SUBSTITUTE GOODS OR SERVICES; LOSS OF USE, DATA, OR PROFITS; OR BUSINESS INTERRUPTION) HOWEVER CAUSED AND ON ANY THEORY OF LIABILITY,
 * WHETHER IN CONTRACT, STRICT LIABILITY, OR TORT (INCLUDING NEGLIGENCE OR OTHERWISE) ARISING IN ANY WAY OUT OF THE USE OF THIS SOFTWARE, EVEN IF
 * ADVISED OF THE POSSIBILITY OF SUCH DAMAGE.
 *
 */
#include <graphene/chain/account_object.hpp>
#include <graphene/chain/exceptions.hpp>
#include <graphene/chain/hardfork.hpp>
<<<<<<< HEAD
#include <fc/smart_ref_impl.hpp>
#include <graphene/chain/protocol/fee_schedule.hpp>
=======
#include <graphene/chain/market_evaluator.hpp>

#include <fc/smart_ref_impl.hpp>
#include <graphene/chain/protocol/fee_schedule.hpp>

>>>>>>> 2b9876fd
#include <fc/uint128.hpp>

namespace graphene { namespace chain {
void_result limit_order_create_evaluator::do_evaluate(const limit_order_create_operation& op)
{ try {
   const database& d = db();

   FC_ASSERT( op.expiration >= d.head_block_time() );

   _seller        = this->fee_paying_account;
   _sell_asset    = &op.amount_to_sell.asset_id(d);
   _receive_asset = &op.min_to_receive.asset_id(d);

   if( _sell_asset->options.whitelist_markets.size() )
      FC_ASSERT( _sell_asset->options.whitelist_markets.find(_receive_asset->id) != _sell_asset->options.whitelist_markets.end() );
   if( _sell_asset->options.blacklist_markets.size() )
      FC_ASSERT( _sell_asset->options.blacklist_markets.find(_receive_asset->id) == _sell_asset->options.blacklist_markets.end() );

   if( d.head_block_time() <= HARDFORK_416_TIME )
   {
      if( _sell_asset->options.flags & white_list ) FC_ASSERT( _seller->is_authorized_asset( *_sell_asset, d ) );
      if( _receive_asset->options.flags & white_list ) FC_ASSERT( _seller->is_authorized_asset( *_receive_asset, d ) );
   }
   else
   {
      FC_ASSERT( _seller->is_authorized_asset( *_sell_asset, d ) );
      FC_ASSERT( _seller->is_authorized_asset( *_receive_asset, d ) );
   }

   FC_ASSERT( d.get_balance( *_seller, *_sell_asset ) >= op.amount_to_sell, "insufficient balance",
              ("balance",d.get_balance(*_seller,*_sell_asset))("amount_to_sell",op.amount_to_sell) );

   return void_result();
} FC_CAPTURE_AND_RETHROW( (op) ) }

void limit_order_create_evaluator::pay_fee()
{
   if( db().head_block_time() <= HARDFORK_445_TIME )
      generic_evaluator::pay_fee();
   else
      _deferred_fee = core_fee_paid;
}

object_id_type limit_order_create_evaluator::do_apply(const limit_order_create_operation& op)
{ try {
   const auto& seller_stats = _seller->statistics(db());
   db().modify(seller_stats, [&](account_statistics_object& bal) {
         if( op.amount_to_sell.asset_id == asset_id_type() )
         {
            bal.total_core_in_orders += op.amount_to_sell.amount;
         }
   });

   db().adjust_balance(op.seller, -op.amount_to_sell);

   const auto& new_order_object = db().create<limit_order_object>([&](limit_order_object& obj){
       obj.seller   = _seller->id;
       obj.for_sale = op.amount_to_sell.amount;
       obj.sell_price = op.get_price();
       obj.expiration = op.expiration;
       obj.deferred_fee = _deferred_fee;
   });
   limit_order_id_type order_id = new_order_object.id; // save this because we may remove the object by filling it
   bool filled = db().apply_order(new_order_object);

   FC_ASSERT( !op.fill_or_kill || filled );

   return order_id;
} FC_CAPTURE_AND_RETHROW( (op) ) }

void_result limit_order_cancel_evaluator::do_evaluate(const limit_order_cancel_operation& o)
{ try {
   database& d = db();

   _order = &o.order(d);
   FC_ASSERT( _order->seller == o.fee_paying_account );

   return void_result();
} FC_CAPTURE_AND_RETHROW( (o) ) }

asset limit_order_cancel_evaluator::do_apply(const limit_order_cancel_operation& o)
{ try {
   database& d = db();

   auto base_asset = _order->sell_price.base.asset_id;
   auto quote_asset = _order->sell_price.quote.asset_id;
   auto refunded = _order->amount_for_sale();

<<<<<<< HEAD
   if( d.head_block_time() > HARDFORK_393_TIME )
   {
      const auto& fees = d.current_fee_schedule();
      asset create_fee = fees.calculate_fee( limit_order_create_operation() );

      // then the create fee was only the network fee and not the
      // full create_fee
      const auto& gprops = d.get_global_properties();
      auto cashback_percent = GRAPHENE_100_PERCENT - gprops.parameters.network_percent_of_fee;
      auto cashback_amount = (create_fee.amount * cashback_percent) / GRAPHENE_100_PERCENT;
      create_fee.amount -= cashback_amount;

      const auto& core_asset_data = asset_id_type(0)(d).dynamic_asset_data_id(d);
      d.modify( core_asset_data, [&]( asset_dynamic_data_object& addo ) {
          addo.accumulated_fees -= create_fee.amount;
      });

      /** NOTE: this will adjust the users account balance in a way that cannot be derived entirely
       * from the operation history.  Consider paying this into cashback rewards, except not all
       * accounts have a cashback vesting balance object.
       */
      d.adjust_balance( o.fee_paying_account, create_fee );
   }


=======
>>>>>>> 2b9876fd
   d.cancel_order(*_order, false /* don't create a virtual op*/);

   // Possible optimization: order can be called by canceling a limit order iff the canceled order was at the top of the book.
   // Do I need to check calls in both assets?
   d.check_call_orders(base_asset(d));
   d.check_call_orders(quote_asset(d));

   return refunded;
} FC_CAPTURE_AND_RETHROW( (o) ) }

void_result call_order_update_evaluator::do_evaluate(const call_order_update_operation& o)
{ try {
   database& d = db();

   _paying_account = &o.funding_account(d);
   _debt_asset     = &o.delta_debt.asset_id(d);
   FC_ASSERT( _debt_asset->is_market_issued(), "Unable to cover ${sym} as it is not a collateralized asset.",
              ("sym", _debt_asset->symbol) );

   _bitasset_data  = &_debt_asset->bitasset_data(d);

   /// if there is a settlement for this asset, then no further margin positions may be taken and
   /// all existing margin positions should have been closed va database::globally_settle_asset
   FC_ASSERT( !_bitasset_data->has_settlement() );

   FC_ASSERT( o.delta_collateral.asset_id == _bitasset_data->options.short_backing_asset );

   if( _bitasset_data->is_prediction_market )
      FC_ASSERT( o.delta_collateral.amount == o.delta_debt.amount );
   else if( _bitasset_data->current_feed.settlement_price.is_null() )
      FC_THROW_EXCEPTION(insufficient_feeds, "Cannot borrow asset with no price feed.");

   if( o.delta_debt.amount < 0 )
   {
      FC_ASSERT( d.get_balance(*_paying_account, *_debt_asset) >= o.delta_debt,
                 "Cannot cover by ${c} when payer only has ${b}",
                 ("c", o.delta_debt.amount)("b", d.get_balance(*_paying_account, *_debt_asset).amount) );
   }

   if( o.delta_collateral.amount > 0 )
   {
      FC_ASSERT( d.get_balance(*_paying_account, _bitasset_data->options.short_backing_asset(d)) >= o.delta_collateral,
                 "Cannot increase collateral by ${c} when payer only has ${b}", ("c", o.delta_collateral.amount)
                 ("b", d.get_balance(*_paying_account, o.delta_collateral.asset_id(d)).amount) );
   }

   return void_result();
} FC_CAPTURE_AND_RETHROW( (o) ) }


void_result call_order_update_evaluator::do_apply(const call_order_update_operation& o)
{ try {
   database& d = db();

   if( o.delta_debt.amount != 0 )
   {
      d.adjust_balance( o.funding_account,  o.delta_debt        );

      // Deduct the debt paid from the total supply of the debt asset.
      d.modify(_debt_asset->dynamic_asset_data_id(d), [&](asset_dynamic_data_object& dynamic_asset) {
         dynamic_asset.current_supply += o.delta_debt.amount;
         assert(dynamic_asset.current_supply >= 0);
      });
   }

   if( o.delta_collateral.amount != 0 )
   {
      d.adjust_balance( o.funding_account, -o.delta_collateral  );

      // Adjust the total core in orders accodingly
      if( o.delta_collateral.asset_id == asset_id_type() )
      {
         d.modify(_paying_account->statistics(d), [&](account_statistics_object& stats) {
               stats.total_core_in_orders += o.delta_collateral.amount;
         });
      }
   }


   auto& call_idx = d.get_index_type<call_order_index>().indices().get<by_account>();
   auto itr = call_idx.find( boost::make_tuple(o.funding_account, o.delta_debt.asset_id) );
   const call_order_object* call_obj = nullptr;

   if( itr == call_idx.end() )
   {
      FC_ASSERT( o.delta_collateral.amount > 0 );
      FC_ASSERT( o.delta_debt.amount > 0 );

      call_obj = &d.create<call_order_object>( [&](call_order_object& call ){
         call.borrower = o.funding_account;
         call.collateral = o.delta_collateral.amount;
         call.debt = o.delta_debt.amount;
         call.call_price = price::call_price(o.delta_debt, o.delta_collateral,
                                             _bitasset_data->current_feed.maintenance_collateral_ratio);

      });
   }
   else
   {
      call_obj = &*itr;

      d.modify( *call_obj, [&]( call_order_object& call ){
          call.collateral += o.delta_collateral.amount;
          call.debt       += o.delta_debt.amount;
          if( call.debt > 0 )
          {
             call.call_price  =  price::call_price(call.get_debt(), call.get_collateral(),
                                                   _bitasset_data->current_feed.maintenance_collateral_ratio);
          }
      });
   }

   auto debt = call_obj->get_debt();
   if( debt.amount == 0 )
   {
      FC_ASSERT( call_obj->collateral == 0 );
      d.remove( *call_obj );
      return void_result();
   }

   FC_ASSERT(call_obj->collateral > 0 && call_obj->debt > 0);

   // then we must check for margin calls and other issues
   if( !_bitasset_data->is_prediction_market )
   {
      call_order_id_type call_order_id = call_obj->id;

      // check to see if the order needs to be margin called now, but don't allow black swans and require there to be
      // limit orders available that could be used to fill the order.
      if( d.check_call_orders( *_debt_asset, false ) )
      {
         const auto call_obj  = d.find(call_order_id);
         // if we filled at least one call order, we are OK if we totally filled.
         GRAPHENE_ASSERT(
            !call_obj,
            call_order_update_unfilled_margin_call,
            "Updating call order would trigger a margin call that cannot be fully filled",
            ("a", ~call_obj->call_price )("b", _bitasset_data->current_feed.settlement_price)
            );
      }
      else
      {
         const auto call_obj  = d.find(call_order_id);
         FC_ASSERT( call_obj, "no margin call was executed and yet the call object was deleted" );
         //edump( (~call_obj->call_price) ("<")( _bitasset_data->current_feed.settlement_price) );
         // We didn't fill any call orders.  This may be because we
         // aren't in margin call territory, or it may be because there
         // were no matching orders.  In the latter case, we throw.
         GRAPHENE_ASSERT(
            ~call_obj->call_price < _bitasset_data->current_feed.settlement_price,
            call_order_update_unfilled_margin_call,
            "Updating call order would trigger a margin call that cannot be fully filled",
            ("a", ~call_obj->call_price )("b", _bitasset_data->current_feed.settlement_price)
            );
      }
   }

   return void_result();
} FC_CAPTURE_AND_RETHROW( (o) ) }

} } // graphene::chain<|MERGE_RESOLUTION|>--- conflicted
+++ resolved
@@ -21,16 +21,11 @@
 #include <graphene/chain/account_object.hpp>
 #include <graphene/chain/exceptions.hpp>
 #include <graphene/chain/hardfork.hpp>
-<<<<<<< HEAD
+#include <graphene/chain/market_evaluator.hpp>
+
 #include <fc/smart_ref_impl.hpp>
 #include <graphene/chain/protocol/fee_schedule.hpp>
-=======
-#include <graphene/chain/market_evaluator.hpp>
-
-#include <fc/smart_ref_impl.hpp>
-#include <graphene/chain/protocol/fee_schedule.hpp>
-
->>>>>>> 2b9876fd
+
 #include <fc/uint128.hpp>
 
 namespace graphene { namespace chain {
@@ -119,34 +114,6 @@
    auto quote_asset = _order->sell_price.quote.asset_id;
    auto refunded = _order->amount_for_sale();
 
-<<<<<<< HEAD
-   if( d.head_block_time() > HARDFORK_393_TIME )
-   {
-      const auto& fees = d.current_fee_schedule();
-      asset create_fee = fees.calculate_fee( limit_order_create_operation() );
-
-      // then the create fee was only the network fee and not the
-      // full create_fee
-      const auto& gprops = d.get_global_properties();
-      auto cashback_percent = GRAPHENE_100_PERCENT - gprops.parameters.network_percent_of_fee;
-      auto cashback_amount = (create_fee.amount * cashback_percent) / GRAPHENE_100_PERCENT;
-      create_fee.amount -= cashback_amount;
-
-      const auto& core_asset_data = asset_id_type(0)(d).dynamic_asset_data_id(d);
-      d.modify( core_asset_data, [&]( asset_dynamic_data_object& addo ) {
-          addo.accumulated_fees -= create_fee.amount;
-      });
-
-      /** NOTE: this will adjust the users account balance in a way that cannot be derived entirely
-       * from the operation history.  Consider paying this into cashback rewards, except not all
-       * accounts have a cashback vesting balance object.
-       */
-      d.adjust_balance( o.fee_paying_account, create_fee );
-   }
-
-
-=======
->>>>>>> 2b9876fd
    d.cancel_order(*_order, false /* don't create a virtual op*/);
 
    // Possible optimization: order can be called by canceling a limit order iff the canceled order was at the top of the book.
