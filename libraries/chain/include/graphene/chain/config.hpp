/*
 * Copyright (c) 2015 Cryptonomex, Inc., and contributors.
 *
 * The MIT License
 *
 * Permission is hereby granted, free of charge, to any person obtaining a copy
 * of this software and associated documentation files (the "Software"), to deal
 * in the Software without restriction, including without limitation the rights
 * to use, copy, modify, merge, publish, distribute, sublicense, and/or sell
 * copies of the Software, and to permit persons to whom the Software is
 * furnished to do so, subject to the following conditions:
 *
 * The above copyright notice and this permission notice shall be included in
 * all copies or substantial portions of the Software.
 *
 * THE SOFTWARE IS PROVIDED "AS IS", WITHOUT WARRANTY OF ANY KIND, EXPRESS OR
 * IMPLIED, INCLUDING BUT NOT LIMITED TO THE WARRANTIES OF MERCHANTABILITY,
 * FITNESS FOR A PARTICULAR PURPOSE AND NONINFRINGEMENT. IN NO EVENT SHALL THE
 * AUTHORS OR COPYRIGHT HOLDERS BE LIABLE FOR ANY CLAIM, DAMAGES OR OTHER
 * LIABILITY, WHETHER IN AN ACTION OF CONTRACT, TORT OR OTHERWISE, ARISING FROM,
 * OUT OF OR IN CONNECTION WITH THE SOFTWARE OR THE USE OR OTHER DEALINGS IN
 * THE SOFTWARE.
 */
#pragma once

#define GRAPHENE_SYMBOL "BTS"
#define GRAPHENE_ADDRESS_PREFIX "BTS"

#define GRAPHENE_MIN_ACCOUNT_NAME_LENGTH 1
#define GRAPHENE_MAX_ACCOUNT_NAME_LENGTH 63

#define GRAPHENE_MIN_ASSET_SYMBOL_LENGTH 3
#define GRAPHENE_MAX_ASSET_SYMBOL_LENGTH 16

#define GRAPHENE_MAX_SHARE_SUPPLY int64_t(1000000000000000ll)
#define GRAPHENE_MAX_PAY_RATE 10000 /* 100% */
#define GRAPHENE_MAX_SIG_CHECK_DEPTH 2
/**
 * Don't allow the committee_members to publish a limit that would
 * make the network unable to operate.
 */
#define GRAPHENE_MIN_TRANSACTION_SIZE_LIMIT 1024
#define GRAPHENE_MIN_BLOCK_INTERVAL   1 /* seconds */
#define GRAPHENE_MAX_BLOCK_INTERVAL  30 /* seconds */

#define GRAPHENE_DEFAULT_BLOCK_INTERVAL  5 /* seconds */
#define GRAPHENE_DEFAULT_MAX_TRANSACTION_SIZE 2048
#define GRAPHENE_DEFAULT_MAX_BLOCK_SIZE  (GRAPHENE_DEFAULT_MAX_TRANSACTION_SIZE*GRAPHENE_DEFAULT_BLOCK_INTERVAL*200000)
#define GRAPHENE_DEFAULT_MAX_TIME_UNTIL_EXPIRATION (60*60*24) // seconds,  aka: 1 day
#define GRAPHENE_DEFAULT_MAINTENANCE_INTERVAL  (60*60*24) // seconds, aka: 1 day
#define GRAPHENE_DEFAULT_MAINTENANCE_SKIP_SLOTS 3  // number of slots to skip for maintenance interval

#define GRAPHENE_MIN_UNDO_HISTORY 10
#define GRAPHENE_MAX_UNDO_HISTORY 10000

#define GRAPHENE_MIN_BLOCK_SIZE_LIMIT (GRAPHENE_MIN_TRANSACTION_SIZE_LIMIT*5) // 5 transactions per block
#define GRAPHENE_MIN_TRANSACTION_EXPIRATION_LIMIT (GRAPHENE_MAX_BLOCK_INTERVAL * 5) // 5 transactions per block
#define GRAPHENE_BLOCKCHAIN_PRECISION                           uint64_t( 100000 )

#define GRAPHENE_BLOCKCHAIN_PRECISION_DIGITS                    5
#define GRAPHENE_DEFAULT_TRANSFER_FEE                           (1*GRAPHENE_BLOCKCHAIN_PRECISION)
#define GRAPHENE_MAX_INSTANCE_ID                                (uint64_t(-1)>>16)
/** percentage fields are fixed point with a denominator of 10,000 */
#define GRAPHENE_100_PERCENT                                    10000
#define GRAPHENE_1_PERCENT                                      (GRAPHENE_100_PERCENT/100)
/** NOTE: making this a power of 2 (say 2^15) would greatly accelerate fee calcs */
#define GRAPHENE_MAX_MARKET_FEE_PERCENT                         GRAPHENE_100_PERCENT
#define GRAPHENE_DEFAULT_FORCE_SETTLEMENT_DELAY                 (60*60*24) ///< 1 day
#define GRAPHENE_DEFAULT_FORCE_SETTLEMENT_OFFSET                0 ///< 1%
#define GRAPHENE_DEFAULT_FORCE_SETTLEMENT_MAX_VOLUME            (20* GRAPHENE_1_PERCENT) ///< 20%
#define GRAPHENE_DEFAULT_PRICE_FEED_LIFETIME                    (60*60*24) ///< 1 day
#define GRAPHENE_MAX_FEED_PRODUCERS                             200
#define GRAPHENE_DEFAULT_MAX_AUTHORITY_MEMBERSHIP               10
#define GRAPHENE_DEFAULT_MAX_ASSET_WHITELIST_AUTHORITIES        10
#define GRAPHENE_DEFAULT_MAX_ASSET_FEED_PUBLISHERS              10

/**
 *  These ratios are fixed point numbers with a denominator of GRAPHENE_COLLATERAL_RATIO_DENOM, the
 *  minimum maitenance collateral is therefore 1.001x and the default
 *  maintenance ratio is 1.75x
 */
///@{
#define GRAPHENE_COLLATERAL_RATIO_DENOM                 1000
#define GRAPHENE_MIN_COLLATERAL_RATIO                   1001  ///< lower than this could result in divide by 0
#define GRAPHENE_MAX_COLLATERAL_RATIO                   32000 ///< higher than this is unnecessary and may exceed int16 storage
#define GRAPHENE_DEFAULT_MAINTENANCE_COLLATERAL_RATIO   1750 ///< Call when collateral only pays off 175% the debt
#define GRAPHENE_DEFAULT_MAX_SHORT_SQUEEZE_RATIO        1500 ///< Stop calling when collateral only pays off 150% of the debt
///@}
#define GRAPHENE_DEFAULT_MARGIN_PERIOD_SEC              (30*60*60*24)

#define GRAPHENE_DEFAULT_MIN_WITNESS_COUNT                    (11)
#define GRAPHENE_DEFAULT_MIN_COMMITTEE_MEMBER_COUNT           (11)
#define GRAPHENE_DEFAULT_MAX_WITNESSES                        (1001) // SHOULD BE ODD
#define GRAPHENE_DEFAULT_MAX_COMMITTEE                        (1001) // SHOULD BE ODD
#define GRAPHENE_DEFAULT_MAX_PROPOSAL_LIFETIME_SEC            (60*60*24*7*4) // Four weeks
#define GRAPHENE_DEFAULT_COMMITTEE_PROPOSAL_REVIEW_PERIOD_SEC (60*60*24*7*2) // Two weeks
#define GRAPHENE_DEFAULT_NETWORK_PERCENT_OF_FEE               (20*GRAPHENE_1_PERCENT)
#define GRAPHENE_DEFAULT_LIFETIME_REFERRER_PERCENT_OF_FEE     (30*GRAPHENE_1_PERCENT)
#define GRAPHENE_DEFAULT_MAX_BULK_DISCOUNT_PERCENT            (50*GRAPHENE_1_PERCENT)
#define GRAPHENE_DEFAULT_BULK_DISCOUNT_THRESHOLD_MIN          ( GRAPHENE_BLOCKCHAIN_PRECISION*int64_t(1000) )
#define GRAPHENE_DEFAULT_BULK_DISCOUNT_THRESHOLD_MAX          ( GRAPHENE_DEFAULT_BULK_DISCOUNT_THRESHOLD_MIN*int64_t(100) )
#define GRAPHENE_DEFAULT_CASHBACK_VESTING_PERIOD_SEC          (60*60*24*365) ///< 1 year
#define GRAPHENE_DEFAULT_CASHBACK_VESTING_THRESHOLD           (GRAPHENE_BLOCKCHAIN_PRECISION*int64_t(100))
#define GRAPHENE_DEFAULT_BURN_PERCENT_OF_FEE                  (20*GRAPHENE_1_PERCENT)
#define GRAPHENE_WITNESS_PAY_PERCENT_PRECISION                (1000000000)
#define GRAPHENE_DEFAULT_MAX_ASSERT_OPCODE                    1
#define GRAPHENE_DEFAULT_FEE_LIQUIDATION_THRESHOLD            GRAPHENE_BLOCKCHAIN_PRECISION * 100;
#define GRAPHENE_DEFAULT_ACCOUNTS_PER_FEE_SCALE               1000
#define GRAPHENE_DEFAULT_ACCOUNT_FEE_SCALE_BITSHIFTS          4
#define GRAPHENE_DEFAULT_MAX_BUYBACK_MARKETS                  4

#define GRAPHENE_MAX_WORKER_NAME_LENGTH                       63

#define GRAPHENE_MAX_URL_LENGTH                               127

// counter initialization values used to derive near and far future seeds for shuffling witnesses
// we use the fractional bits of sqrt(2) in hex
#define GRAPHENE_NEAR_SCHEDULE_CTR_IV                    ( (uint64_t( 0x6a09 ) << 0x30)    \
                                                         | (uint64_t( 0xe667 ) << 0x20)    \
                                                         | (uint64_t( 0xf3bc ) << 0x10)    \
                                                         | (uint64_t( 0xc908 )        ) )

// and the fractional bits of sqrt(3) in hex
#define GRAPHENE_FAR_SCHEDULE_CTR_IV                     ( (uint64_t( 0xbb67 ) << 0x30)    \
                                                         | (uint64_t( 0xae85 ) << 0x20)    \
                                                         | (uint64_t( 0x84ca ) << 0x10)    \
                                                         | (uint64_t( 0xa73b )        ) )

/**
 * every second, the fraction of burned core asset which cycles is
 * GRAPHENE_CORE_ASSET_CYCLE_RATE / (1 << GRAPHENE_CORE_ASSET_CYCLE_RATE_BITS)
 */
#define GRAPHENE_CORE_ASSET_CYCLE_RATE                        17
#define GRAPHENE_CORE_ASSET_CYCLE_RATE_BITS                   32

#define GRAPHENE_DEFAULT_WITNESS_PAY_PER_BLOCK            (GRAPHENE_BLOCKCHAIN_PRECISION * int64_t( 10) )
#define GRAPHENE_DEFAULT_WITNESS_PAY_VESTING_SECONDS      (60*60*24)
#define GRAPHENE_DEFAULT_WORKER_BUDGET_PER_DAY            (GRAPHENE_BLOCKCHAIN_PRECISION * int64_t(500) * 1000 )

#define GRAPHENE_DEFAULT_MINIMUM_FEEDS                       7

#define GRAPHENE_MAX_INTEREST_APR                            uint16_t( 10000 )

#define GRAPHENE_RECENTLY_MISSED_COUNT_INCREMENT             4
#define GRAPHENE_RECENTLY_MISSED_COUNT_DECREMENT             3

<<<<<<< HEAD
#define GRAPHENE_CURRENT_DB_VERSION                          "BTS2.7"
=======
#define GRAPHENE_CURRENT_DB_VERSION                          "GPH2.5"
>>>>>>> 1153d77d

#define GRAPHENE_IRREVERSIBLE_THRESHOLD                      (70 * GRAPHENE_1_PERCENT)

/**
 *  Reserved Account IDs with special meaning
 */
///@{
/// Represents the current committee members, two-week review period
#define GRAPHENE_COMMITTEE_ACCOUNT (graphene::chain::account_id_type(0))
/// Represents the current witnesses
#define GRAPHENE_WITNESS_ACCOUNT (graphene::chain::account_id_type(1))
/// Represents the current committee members
#define GRAPHENE_RELAXED_COMMITTEE_ACCOUNT (graphene::chain::account_id_type(2))
/// Represents the canonical account with NO authority (nobody can access funds in null account)
#define GRAPHENE_NULL_ACCOUNT (graphene::chain::account_id_type(3))
/// Represents the canonical account with WILDCARD authority (anybody can access funds in temp account)
#define GRAPHENE_TEMP_ACCOUNT (graphene::chain::account_id_type(4))
/// Represents the canonical account for specifying you will vote directly (as opposed to a proxy)
#define GRAPHENE_PROXY_TO_SELF_ACCOUNT (graphene::chain::account_id_type(5))
/// Sentinel value used in the scheduler.
#define GRAPHENE_NULL_WITNESS (graphene::chain::witness_id_type(0))
///@}

// hack for unit test
#define GRAPHENE_FBA_STEALTH_DESIGNATED_ASSET (asset_id_type(1))<|MERGE_RESOLUTION|>--- conflicted
+++ resolved
@@ -144,11 +144,7 @@
 #define GRAPHENE_RECENTLY_MISSED_COUNT_INCREMENT             4
 #define GRAPHENE_RECENTLY_MISSED_COUNT_DECREMENT             3
 
-<<<<<<< HEAD
 #define GRAPHENE_CURRENT_DB_VERSION                          "BTS2.7"
-=======
-#define GRAPHENE_CURRENT_DB_VERSION                          "GPH2.5"
->>>>>>> 1153d77d
 
 #define GRAPHENE_IRREVERSIBLE_THRESHOLD                      (70 * GRAPHENE_1_PERCENT)
 
