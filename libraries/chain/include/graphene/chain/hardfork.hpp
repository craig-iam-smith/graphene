--- conflicted
+++ resolved
@@ -22,18 +22,12 @@
 
 #define HARDFORK_357_TIME (fc::time_point_sec( 1444416300 ))
 #define HARDFORK_359_TIME (fc::time_point_sec( 1444416300 ))
-<<<<<<< HEAD
 #define HARDFORK_385_TIME (fc::time_point_sec( 1445558400 )) // October 23 enforce PARENT.CHILD and allow short names
 #define HARDFORK_393_TIME (fc::time_point_sec( 2445558400 )) // Refund order creation fee on cancel
-=======
->>>>>>> 2b9876fd
 #define HARDFORK_409_TIME (fc::time_point_sec( 1446652800 ))
 #define HARDFORK_413_TIME (fc::time_point_sec( 1446652800 ))
 #define HARDFORK_415_TIME (fc::time_point_sec( 1446652800 ))
 #define HARDFORK_416_TIME (fc::time_point_sec( 1446652800 ))
-<<<<<<< HEAD
-#define HARDFORK_419_TIME (fc::time_point_sec( 1446652800 ))
-=======
 #define HARDFORK_419_TIME (fc::time_point_sec( 1446652800 ))
 
 // #436 Prevent margin call from being triggered unless feed < call price
@@ -43,5 +37,4 @@
 #define HARDFORK_445_TIME (fc::time_point_sec( 1450288800 ))
 
 // #453 Hardfork to retroactively correct referral percentages
-#define HARDFORK_453_TIME (fc::time_point_sec( 1450288800 ))
->>>>>>> 2b9876fd
+#define HARDFORK_453_TIME (fc::time_point_sec( 1450288800 ))