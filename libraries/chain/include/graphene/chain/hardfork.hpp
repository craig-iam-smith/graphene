/*
 * Copyright (c) 2015 Cryptonomex, Inc., and contributors.
 * All rights reserved.
 *
 * Redistribution and use in source and binary forms, with or without modification, are permitted provided that the following conditions are met:
 *
 * 1. Any modified source or binaries are used only with the BitShares network.
 *
 * 2. Redistributions of source code must retain the above copyright notice, this list of conditions and the following disclaimer.
 *
 * 3. Redistributions in binary form must reproduce the above copyright notice, this list of conditions and the following disclaimer in the documentation and/or other materials provided with the distribution.
 *
 * THIS SOFTWARE IS PROVIDED BY THE COPYRIGHT HOLDERS AND CONTRIBUTORS "AS IS" AND ANY EXPRESS OR IMPLIED WARRANTIES, INCLUDING, BUT NOT LIMITED TO,
 * THE IMPLIED WARRANTIES OF MERCHANTABILITY AND FITNESS FOR A PARTICULAR PURPOSE ARE DISCLAIMED. IN NO EVENT SHALL THE COPYRIGHT HOLDER OR
 * CONTRIBUTORS BE LIABLE FOR ANY DIRECT, INDIRECT, INCIDENTAL, SPECIAL, EXEMPLARY, OR CONSEQUENTIAL DAMAGES (INCLUDING, BUT NOT LIMITED TO,
 * PROCUREMENT OF SUBSTITUTE GOODS OR SERVICES; LOSS OF USE, DATA, OR PROFITS; OR BUSINESS INTERRUPTION) HOWEVER CAUSED AND ON ANY THEORY OF LIABILITY,
 * WHETHER IN CONTRACT, STRICT LIABILITY, OR TORT (INCLUDING NEGLIGENCE OR OTHERWISE) ARISING IN ANY WAY OUT OF THE USE OF THIS SOFTWARE, EVEN IF
 * ADVISED OF THE POSSIBILITY OF SUCH DAMAGE.
 *
 */
#pragma once

#define HARDFORK_357_TIME (fc::time_point_sec( 1444416300 ))
#define HARDFORK_359_TIME (fc::time_point_sec( 1444416300 ))
#define HARDFORK_409_TIME (fc::time_point_sec( 1446652800 ))
#define HARDFORK_413_TIME (fc::time_point_sec( 1446652800 ))
#define HARDFORK_415_TIME (fc::time_point_sec( 1446652800 ))
#define HARDFORK_416_TIME (fc::time_point_sec( 1446652800 ))
#define HARDFORK_419_TIME (fc::time_point_sec( 1446652800 ))

<<<<<<< HEAD
// #436 Prevent margin call from being triggered unless feed < call price
#define HARDFORK_436_TIME (fc::time_point_sec( 1450288800 ))

// #445 Refund create order fees on cancel
#define HARDFORK_445_TIME (fc::time_point_sec( 1450288800 ))

// #453 Hardfork to retroactively correct referral percentages
#define HARDFORK_453_TIME (fc::time_point_sec( 1450288800 ))
#define HARDFORK_480_TIME (fc::time_point_sec( 1450378800 ))
=======
// #483 Operation history numbering change
#define HARDFORK_483_TIME (fc::time_point_sec( 1450378800 ))
>>>>>>> 7cae3501
<|MERGE_RESOLUTION|>--- conflicted
+++ resolved
@@ -28,7 +28,6 @@
 #define HARDFORK_416_TIME (fc::time_point_sec( 1446652800 ))
 #define HARDFORK_419_TIME (fc::time_point_sec( 1446652800 ))
 
-<<<<<<< HEAD
 // #436 Prevent margin call from being triggered unless feed < call price
 #define HARDFORK_436_TIME (fc::time_point_sec( 1450288800 ))
 
@@ -38,7 +37,5 @@
 // #453 Hardfork to retroactively correct referral percentages
 #define HARDFORK_453_TIME (fc::time_point_sec( 1450288800 ))
 #define HARDFORK_480_TIME (fc::time_point_sec( 1450378800 ))
-=======
 // #483 Operation history numbering change
-#define HARDFORK_483_TIME (fc::time_point_sec( 1450378800 ))
->>>>>>> 7cae3501
+#define HARDFORK_483_TIME (fc::time_point_sec( 1450378800 ))