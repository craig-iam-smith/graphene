--- conflicted
+++ resolved
@@ -951,13 +951,7 @@
 
       trx.operations.push_back( xfer_op );
       // Alice's signature is now invalid
-<<<<<<< HEAD
-      //edump((trx));
-      BOOST_REQUIRE_THROW( PUSH_TX( trx, skip ), fc::exception );
-=======
-      edump((trx));
       BOOST_REQUIRE_THROW( PUSH_TX( db,  trx, skip  ), fc::exception );
->>>>>>> f27f912b
       // Re-sign, now OK (sig is replaced)
       trx.sign( alice_key_id, alice_key );
       PUSH_TX( db,  trx, skip  );
